# The parent line must be the first non-comment line in the file
# This line defines the product name and version
<<<<<<< HEAD
parent	lardataalg	v09_04_05_03
=======
parent	lardataalg	v09_04_07
>>>>>>> 690a3b0d
defaultqual	e20

fcldir product_dir job

#
product         version
<<<<<<< HEAD
larcorealg	v09_01_02_03
lardataobj	v09_01_04_03
cetbuildtools	v8_14_02	-	only_for_build
=======
larcorealg	v09_02_01
lardataobj	v09_01_06
cetbuildtools	v7_17_01	-	only_for_build
>>>>>>> 690a3b0d
end_product_list

# We now define allowed qualifiers and the corresponding qualifiers for the depdencies.
# Make a table by adding columns before "notes".
qualifier	larcorealg	lardataobj	notes
c7:debug	c7:debug	c7:debug
c7:prof		c7:prof		c7:prof
e20:debug	e20:debug	e20:debug
e20:prof	e20:prof	e20:prof
e19:debug	e19:debug	e19:debug
e19:prof	e19:prof	e19:prof
end_qualifier_list

# Preserve tabs and formatting in emacs and vi / vim:

### Local Variables:
### tab-width: 8
### End:<|MERGE_RESOLUTION|>--- conflicted
+++ resolved
@@ -1,25 +1,15 @@
 # The parent line must be the first non-comment line in the file
 # This line defines the product name and version
-<<<<<<< HEAD
-parent	lardataalg	v09_04_05_03
-=======
 parent	lardataalg	v09_04_07
->>>>>>> 690a3b0d
 defaultqual	e20
 
 fcldir product_dir job
 
 #
 product         version
-<<<<<<< HEAD
 larcorealg	v09_01_02_03
 lardataobj	v09_01_04_03
 cetbuildtools	v8_14_02	-	only_for_build
-=======
-larcorealg	v09_02_01
-lardataobj	v09_01_06
-cetbuildtools	v7_17_01	-	only_for_build
->>>>>>> 690a3b0d
 end_product_list
 
 # We now define allowed qualifiers and the corresponding qualifiers for the depdencies.
